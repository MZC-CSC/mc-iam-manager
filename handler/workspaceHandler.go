--- conflicted
+++ resolved
@@ -9,11 +9,8 @@
 	"github.com/gobuffalo/pop/v6"
 	"github.com/gofrs/uuid"
 	"github.com/sirupsen/logrus"
-<<<<<<< HEAD
 	"mc_iam_manager/iammodels"
 	"mc_iam_manager/models"
-=======
->>>>>>> 6cd23276
 )
 
 var cblogger *logrus.Logger
@@ -96,14 +93,13 @@
 //	return parsingArray
 //}
 
-func GetWorkspaceList(userId string) (iammodels.WorkspaceInfos, error) {
+func GetWorkspaceList(userId string) iammodels.WorkspaceInfos {
 	var bindModel models.MCIamWorkspaces
 	cblogger.Info("userId : " + userId)
 	err := models.DB.All(&bindModel)
 
 	if err != nil {
 		cblogger.Error(err)
-		return nil, err
 	}
 
 	parsingArray := iammodels.WorkspaceInfos{}
@@ -112,11 +108,11 @@
 		parsingArray = append(parsingArray, iammodels.WorkspaceToWorkspaceInfo(obj, nil))
 	}
 
-	return parsingArray, nil
-}
-
-func GetWorkspaceListByUserId(userId string) (iammodels.WorkspaceInfos, error) {
-	wsUserMapping := &models.MCIamWsUserRoleMappings{}
+	return parsingArray
+}
+
+func GetWorkspaceListByUserId(userId string) iammodels.WorkspaceInfos {
+	wsUserMapping := &models.MCIamWsUserMappings{}
 	cblogger.Info("userId : " + userId)
 	query := models.DB.Where("user_id=?", userId)
 
